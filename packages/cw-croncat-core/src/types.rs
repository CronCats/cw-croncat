--- conflicted
+++ resolved
@@ -264,14 +264,11 @@
                         || amount.is_empty()
                         || amount[0].denom != "ujunox"
                         || amount[0].amount > self.total_deposit[0].amount
-<<<<<<< HEAD
-=======
                         || (self.is_reccuring()
                             && self
                                 .funds_withdrawn_recurring
                                 .saturating_add(amount[0].amount)
                                 > self.total_deposit[0].amount)
->>>>>>> 094a60bd
                     {
                         valid = false
                     }
