--- conflicted
+++ resolved
@@ -279,12 +279,8 @@
                 return Ok(response);
             } else {
                 //If Send and reccuring task increment withdrawn funds so contract doesnt get drained
-<<<<<<< HEAD
                 let transferred_bank_tokens = msg.transferred_bank_tokens();
-                if task.contains_send_msg() && task.is_reccuring() {
-=======
                 if task.contains_send_msg() && task.is_recurring() {
->>>>>>> eb352848
                     //task.funds_withdrawn_recurring.saturating_add(msg..funds[0].amount);
                     self.tasks.save(deps.storage, task_hash, &task)?;
                 }
