--- conflicted
+++ resolved
@@ -34,16 +34,8 @@
             agent
         } else {
             return Err(ContractError::AgentNotRegistered {});
-<<<<<<< HEAD
-        };
-        let active_agents: Vec<Addr> = self
-            .agent_active_queue
-            .may_load(deps.storage)?
-            .unwrap_or_default();
-=======
-        }
+        };
         let active_agents: Vec<Addr> = self.agent_active_queue.load(deps.storage)?;
->>>>>>> 213a0a31
 
         // make sure agent is active
         if !active_agents.contains(&info.sender) {
