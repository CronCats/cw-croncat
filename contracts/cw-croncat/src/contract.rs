--- conflicted
+++ resolved
@@ -60,16 +60,13 @@
         };
         set_contract_version(deps.storage, CONTRACT_NAME, CONTRACT_VERSION)?;
         self.config.save(deps.storage, &config)?;
-<<<<<<< HEAD
         self.agent_active_queue
             .save(deps.storage, &Default::default())?;
         self.agent_pending_queue
             .save(deps.storage, &Default::default())?;
         self.task_total.save(deps.storage, &Default::default())?;
         self.reply_index.save(deps.storage, &Default::default())?;
-=======
         self.agent_nomination_begin_time.save(deps.storage, &None)?;
->>>>>>> 128df19e
 
         // all instantiated data
         Ok(Response::new()
