use crate::error::ContractError;
use crate::helpers::{send_tokens, GenericBalance};
use crate::state::{Config, CwCroncat};
use cosmwasm_std::{
    has_coins, Addr, Coin, Deps, DepsMut, Env, MessageInfo, Response, StdError, StdResult, Storage,
    SubMsg,
};
use std::ops::Div;

use cw_croncat_core::msg::{GetAgentIdsResponse, GetAgentTasksResponse};
use cw_croncat_core::types::{Agent, AgentResponse, AgentStatus};

impl<'a> CwCroncat<'a> {
    /// Get a single agent details
    /// Check's status as well, in case this agent needs to be considered for election
    pub(crate) fn query_get_agent(
        &self,
        deps: Deps,
        env: Env,
        account_id: Addr,
    ) -> StdResult<Option<AgentResponse>> {
        let agent = self.agents.may_load(deps.storage, account_id.clone())?;
        if agent.is_none() {
            return Ok(None);
        }
        let active: Vec<Addr> = self.agent_active_queue.load(deps.storage)?;
        let a = agent.unwrap();
        let mut agent_response = AgentResponse {
            status: AgentStatus::Pending, // Simple default
            payable_account_id: a.payable_account_id,
            balance: a.balance,
            total_tasks_executed: a.total_tasks_executed,
            last_missed_slot: a.last_missed_slot,
            register_start: a.register_start,
        };

        if active.contains(&account_id) {
            agent_response.status = AgentStatus::Active;
            return Ok(Some(agent_response));
        }

        let agent_status = self.get_agent_status(deps.storage, env, account_id);

        // Return wrapped error if there was a problem
        if agent_status.is_err() {
            return Err(StdError::GenericErr {
                msg: agent_status.err().unwrap().to_string(),
            });
        }

        agent_response.status = agent_status.expect("Should have valid agent status");
        Ok(Some(agent_response))
    }

    /// Get a list of agent addresses
    pub(crate) fn query_get_agent_ids(&self, deps: Deps) -> StdResult<GetAgentIdsResponse> {
        let active: Vec<Addr> = self.agent_active_queue.load(deps.storage)?;
        let pending: Vec<Addr> = self.agent_pending_queue.load(deps.storage)?;

        Ok(GetAgentIdsResponse { active, pending })
    }

    // TODO: Change this to solid round-table implementation. Setup this simple version for PoC
    /// Get how many tasks an agent can execute
    pub(crate) fn query_get_agent_tasks(
        &mut self,
        deps: Deps,
        env: Env,
        account_id: Addr,
    ) -> StdResult<GetAgentTasksResponse> {
        let empty = GetAgentTasksResponse(0, 0);
        let active = self.agent_active_queue.load(deps.storage)?;
        let slot = self.get_current_slot_items(&env.block, deps.storage);

        if active.contains(&account_id) {
            if let Some(slot) = slot {
                return Ok(GetAgentTasksResponse(1, slot.0));
            }
            return Ok(GetAgentTasksResponse(1, 0));
        }

        Ok(empty)
    }

    /// Add any account as an agent that will be able to execute tasks.
    /// Registering allows for rewards accruing with micro-payments which will accumulate to more long-term.
    ///
    /// Optional Parameters:
    /// "payable_account_id" - Allows a different account id to be specified, so a user can receive funds at a different account than the agent account.
    pub fn register_agent(
        &self,
        deps: DepsMut,
        info: MessageInfo,
        env: Env,
        payable_account_id: Option<Addr>,
    ) -> Result<Response, ContractError> {
        if !info.funds.is_empty() {
            return Err(ContractError::CustomError {
                val: "Do not attach funds".to_string(),
            });
        }
        let c: Config = self.config.load(deps.storage)?;
        if c.paused {
            return Err(ContractError::ContractPaused {
                val: "Register agent paused".to_string(),
            });
        }

        let account = info.sender;

        // REF: https://github.com/CosmWasm/cw-tokens/tree/main/contracts/cw20-escrow
        // Check if native token balance is sufficient for a few txns, in this case 4 txns
        // TODO: Adjust gas & costs based on real usage cost
        let agent_wallet_balances = deps.querier.query_all_balances(account.clone())?;
        let unit_cost = c.gas_price * 4;
        if !has_coins(
            &agent_wallet_balances,
            &Coin::new(u128::from(unit_cost), c.native_denom),
        ) || agent_wallet_balances.is_empty()
        {
            return Err(ContractError::NotEnoughFunds {});
        }

        let payable_id = payable_account_id.unwrap_or_else(|| account.clone());

<<<<<<< HEAD
        let active_agents: Option<Vec<Addr>> = self.agent_active_queue.may_load(deps.storage)?;
        let agent_status = if active_agents.is_none() {
            self.agent_active_queue
                .save(deps.storage, &[account.clone()].to_vec())?;
=======
        let mut active_agents: Vec<Addr> = self.agent_active_queue.load(deps.storage)?;
        let total_agents = active_agents.len();
        let agent_status = if total_agents == 0 {
            active_agents.push(account.clone());
            self.agent_active_queue.save(deps.storage, &active_agents)?;
>>>>>>> 213a0a31
            AgentStatus::Active
        } else {
            let mut pending_agents = self.agent_pending_queue.load(deps.storage)?;
            pending_agents.push(account.clone());
            self.agent_pending_queue
                .save(deps.storage, &pending_agents)?;
            AgentStatus::Pending
        };

        self.agents.update(
            deps.storage,
            account,
            |a: Option<Agent>| -> Result<_, ContractError> {
                match a {
                    // make sure that account isn't already added
                    Some(_) => Err(ContractError::CustomError {
                        val: "Agent already exists".to_string(),
                    }),
                    None => {
                        Ok(Agent {
                            payable_account_id: payable_id,
                            balance: GenericBalance::default(),
                            total_tasks_executed: 0,
                            last_missed_slot: 0,
                            // REF: https://github.com/CosmWasm/cosmwasm/blob/main/packages/std/src/types.rs#L57
                            register_start: env.block.time,
                        })
                    }
                }
            },
        )?;

        Ok(Response::new()
            .add_attribute("method", "register_agent")
            .add_attribute("agent_status", format!("{:?}", agent_status))
            .add_attribute("register_start", env.block.time.nanos().to_string()))
    }

    /// Update agent details, specifically the payable account id for an agent.
    pub fn update_agent(
        &self,
        deps: DepsMut,
        info: MessageInfo,
        _env: Env,
        payable_account_id: Addr,
    ) -> Result<Response, ContractError> {
        let c: Config = self.config.load(deps.storage)?;
        if c.paused {
            return Err(ContractError::ContractPaused {
                val: "Update agent paused".to_string(),
            });
        }

        self.agents.update(
            deps.storage,
            info.sender,
            |a: Option<Agent>| -> Result<_, ContractError> {
                match a {
                    Some(mut agent) => {
                        agent.payable_account_id = payable_account_id;
                        Ok(agent)
                    }
                    None => Err(ContractError::AgentUnregistered {}),
                }
            },
        )?;

        Ok(Response::new().add_attribute("method", "update_agent"))
    }

    /// Allows an agent to withdraw all rewards, paid to the specified payable account id.
    pub(crate) fn withdraw_balances(
        &self,
        storage: &mut dyn Storage,
        info: MessageInfo,
    ) -> Result<Vec<SubMsg>, ContractError> {
        let a = self.agents.may_load(storage, info.sender)?;
        let agent = if let Some(agent) = a {
            agent
        } else {
            return Err(ContractError::AgentUnregistered {});
        };

        // This will send all token balances to Agent
        let (messages, balances) = send_tokens(&agent.payable_account_id, &agent.balance)?;
        self.config
            .update(storage, |mut config| -> Result<_, ContractError> {
                config.available_balance.minus_tokens(&balances.native);
                // TODO: Finish:
                // config
                //     .available_balance
                //     .minus_tokens(Balance::from(balances.cw20))
                Ok(config)
            })?;

        Ok(messages)
    }

    /// Allows an agent to withdraw all rewards, paid to the specified payable account id.
    pub fn withdraw_agent_balance(
        &self,
        deps: DepsMut,
        info: MessageInfo,
        _env: Env,
    ) -> Result<Response, ContractError> {
        let messages = self.withdraw_balances(deps.storage, info.clone())?;

        Ok(Response::new()
            .add_attribute("method", "withdraw_agent_balance")
            .add_attribute("account_id", info.sender)
            .add_submessages(messages))
    }

    /// Allows an agent to accept a nomination within a certain amount of time to become an active agent.
    pub fn accept_nomination_agent(
        &self,
        deps: DepsMut,
        info: MessageInfo,
        env: Env,
    ) -> Result<Response, ContractError> {
        // Compare current time and Config's agent_nomination_begin_time to see if agent can join
        let mut c: Config = self.config.load(deps.storage)?;

        let time_difference = if let Some(nomination_start) = c.agent_nomination_begin_time {
            env.block.time.seconds() - nomination_start.seconds()
        } else {
            // No agents can join yet
            return Err(ContractError::CustomError {
                val: "Not accepting new agents".to_string(),
            });
        };
        // Agent must be in the pending queue
<<<<<<< HEAD
        let pending_queue = self.agent_pending_queue.may_load(deps.storage)?;
=======
        let pending_queue = self.agent_pending_queue.load(deps.storage)?;
>>>>>>> 213a0a31
        // Get the position in the pending queue
        if let Some(agent_position) =
            pending_queue.and_then(|p_q| p_q.iter().position(|address| address == &info.sender))
        {
            // It works out such that the time difference between when this is called,
            // and the agent nomination begin time can be divided by the nomination
            // duration and we get an integer. We use that integer to determine if an
            // agent is allowed to get let in. If their position in the pending queue is
            // less than or equal to that integer, they get let in.
            let max_index = time_difference.div(c.agent_nomination_duration as u64);
            if agent_position as u64 <= max_index {
                // Make this agent active
                // Update state removing from pending queue
                let mut pending_agents: Vec<Addr> = self.agent_pending_queue.load(deps.storage)?;
                // Remove this agent and all ahead of them in the queue (they missed out)
                for idx_to_remove in (0..=agent_position).rev() {
                    pending_agents.remove(idx_to_remove);
                }
                self.agent_pending_queue
                    .save(deps.storage, &pending_agents)?;

                // and adding to active queue
                let mut active_agents: Vec<Addr> = self.agent_active_queue.load(deps.storage)?;
                active_agents.push(info.sender.clone());
                self.agent_active_queue.save(deps.storage, &active_agents)?;

                // and update the config, setting the nomination begin time to None,
                // which indicates no one will be nominated until more tasks arrive
                c.agent_nomination_begin_time = None;
                self.config.save(deps.storage, &c)?;
            } else {
                return Err(ContractError::CustomError {
                    val: "Must wait longer before accepting nomination".to_string(),
                });
            }
        } else {
            // Sender's address does not exist in the agent pending queue
            return Err(ContractError::AgentUnregistered {});
        }
        // Find difference
        Ok(Response::new().add_attribute("method", "accept_nomination_agent"))
    }

    /// Removes the agent from the active set of agents.
    /// Withdraws all reward balances to the agent payable account id.
    pub fn unregister_agent(
        &self,
        deps: DepsMut,
        info: MessageInfo,
        _env: Env,
    ) -> Result<Response, ContractError> {
        // Get withdraw messages, if any
        // NOTE: Since this also checks if agent exists, safe to not have redundant logic
        let messages = self.withdraw_balances(deps.storage, info.clone())?;
        let agent_id = info.sender;
        self.agents.remove(deps.storage, agent_id.clone());

        let responses = Response::new()
            .add_attribute("method", "unregister_agent")
            .add_attribute("account_id", agent_id);

        Ok(responses.add_submessages(messages))
    }
}

#[cfg(test)]
mod tests {
    use super::*;
    use crate::error::ContractError;
    use crate::helpers::CwTemplateContract;
    use cosmwasm_std::testing::{mock_env, mock_info, MOCK_CONTRACT_ADDR};
    use cosmwasm_std::{coin, coins, from_slice, Addr, BlockInfo, CosmosMsg, Empty, StakingMsg};
    use cw_croncat_core::msg::{
        ExecuteMsg, InstantiateMsg, QueryMsg, TaskRequest, TaskResponse, UpdateSettings,
    };
    use cw_croncat_core::types::{Action, Boundary, Interval};
    use cw_multi_test::{App, AppBuilder, AppResponse, Contract, ContractWrapper, Executor};

    pub fn contract_template() -> Box<dyn Contract<Empty>> {
        let contract = ContractWrapper::new(
            crate::entry::execute,
            crate::entry::instantiate,
            crate::entry::query,
        );
        Box::new(contract)
    }

    const AGENT0: &str = "cosmos1a7uhnpqthunr2rzj0ww0hwurpn42wyun6c5puz";
    const AGENT1: &str = "cosmos17muvdgkep4ndptnyg38eufxsssq8jr3wnkysy8";
    const AGENT2: &str = "cosmos1qxywje86amll9ptzxmla5ah52uvsd9f7drs2dl";
    const AGENT3: &str = "cosmos1c3cy3wzzz3698ypklvh7shksvmefj69xhm89z2";
    const AGENT4: &str = "cosmos1ykfcyj8fl6xzs88tsls05x93gmq68a7km05m4j";
    const AGENT_BENEFICIARY: &str = "cosmos1t5u0jfg3ljsjrh2m9e47d4ny2hea7eehxrzdgd";
    const ADMIN: &str = "cosmos1sjllsnramtg3ewxqwwrwjxfgc4n4ef9u0tvx7u";
    const PARTICIPANT0: &str = "cosmos1055rfv3fv0zxsp8h3x88mctnm7x9mlgmf4m4d6";
    const PARTICIPANT1: &str = "cosmos1c3cy3wzzz3698ypklvh7shksvmefj69xhm89z2";
    const PARTICIPANT2: &str = "cosmos1far5cqkvny7k9wq53aw0k42v3f76rcylzzv05n";
    const PARTICIPANT3: &str = "cosmos1xj3xagnprtqpfnvyp7k393kmes73rpuxqgamd8";
    const PARTICIPANT4: &str = "cosmos1t5u0jfg3ljsjrh2m9e47d4ny2hea7eehxrzdgd";
    const PARTICIPANT5: &str = "cosmos1k5k7y4hgy5lkq0kj3k3e9k38lquh0m66kxsu5c";
    const PARTICIPANT6: &str = "cosmos14a8clxc49z9e3mjzhamhkprt2hgf0y53zczzj0";
    const NATIVE_DENOM: &str = "atom";

    fn mock_app() -> App {
        AppBuilder::new().build(|router, _, storage| {
            let accounts: Vec<(u128, String)> = vec![
                (100, ADMIN.to_string()),
                (1, AGENT0.to_string()),
                (100, AGENT1.to_string()),
                (100, AGENT2.to_string()),
                (100, AGENT3.to_string()),
                (100, AGENT4.to_string()),
                (20, PARTICIPANT0.to_string()),
                (20, PARTICIPANT1.to_string()),
                (20, PARTICIPANT2.to_string()),
                (20, PARTICIPANT3.to_string()),
                (20, PARTICIPANT4.to_string()),
                (20, PARTICIPANT5.to_string()),
                (20, PARTICIPANT6.to_string()),
                (1, AGENT_BENEFICIARY.to_string()),
            ];
            for (amt, address) in accounts.iter() {
                router
                    .bank
                    .init_balance(
                        storage,
                        &Addr::unchecked(address),
                        vec![coin(amt.clone(), NATIVE_DENOM.to_string())],
                    )
                    .unwrap();
            }
        })
    }

    fn proper_instantiate() -> (App, CwTemplateContract) {
        let mut app = mock_app();
        let cw_template_id = app.store_code(contract_template());
        let owner_addr = Addr::unchecked(ADMIN);

        let msg = InstantiateMsg {
            denom: "atom".to_string(),
            owner_id: Some(owner_addr.clone()),
            agent_nomination_duration: Some(360),
        };
        let cw_template_contract_addr = app
            .instantiate_contract(cw_template_id, owner_addr, &msg, &[], "Manager", None)
            .unwrap();

        let cw_template_contract = CwTemplateContract(cw_template_contract_addr);

        (app, cw_template_contract)
    }

    fn get_task_total(app: &App, contract_addr: &Addr) -> usize {
        let res: Vec<TaskResponse> = app
            .wrap()
            .query_wasm_smart(
                contract_addr,
                &QueryMsg::GetTasks {
                    from_index: None,
                    limit: None,
                },
            )
            .unwrap();
        res.len()
    }

    fn add_task_exec(app: &mut App, contract_addr: &Addr, sender: &str) -> AppResponse {
        let validator = String::from("you");
        let amount = coin(3, NATIVE_DENOM);
        let stake = StakingMsg::Delegate { validator, amount };
        let msg: CosmosMsg = stake.clone().into();
        let send_funds = coins(1, NATIVE_DENOM);
        app.execute_contract(
            Addr::unchecked(sender),
            contract_addr.clone(),
            &ExecuteMsg::CreateTask {
                task: TaskRequest {
                    interval: Interval::Immediate,
                    boundary: Boundary {
                        start: None,
                        end: None,
                    },
                    stop_on_fail: false,
                    actions: vec![Action {
                        msg,
                        gas_limit: Some(150_000),
                    }],
                    rules: None,
                },
            },
            send_funds.as_ref(),
        )
        .expect("Error adding task")
    }

    fn contract_create_task(
        contract: &CwCroncat,
        deps: DepsMut,
        info: &MessageInfo,
    ) -> Result<Response, ContractError> {
        // try adding task without app
        let validator = String::from("you");
        let amount = coin(3, NATIVE_DENOM);
        let stake = StakingMsg::Delegate { validator, amount };
        let msg: CosmosMsg = stake.clone().into();
        // let send_funds = coins(1, NATIVE_DENOM);

        contract.create_task(
            deps,
            info.clone(),
            mock_env(),
            TaskRequest {
                interval: Interval::Immediate,
                boundary: Boundary {
                    start: None,
                    end: None,
                },
                stop_on_fail: false,
                actions: vec![Action {
                    msg: msg.clone(),
                    gas_limit: Some(150_000),
                }],
                rules: None,
            },
        )
    }

    fn contract_register_agent(
        sender: &str,
        contract: &mut CwCroncat,
        deps: DepsMut,
    ) -> Result<Response, ContractError> {
        contract.execute(
            deps,
            mock_env(),
            MessageInfo {
                sender: Addr::unchecked(sender),
                funds: vec![],
            },
            ExecuteMsg::RegisterAgent {
                payable_account_id: Some(Addr::unchecked(AGENT_BENEFICIARY)),
            },
        )
    }

    fn get_stored_agent_status(app: &mut App, contract_addr: &Addr, agent: &str) -> AgentStatus {
        let agent_info: AgentResponse = app
            .wrap()
            .query_wasm_smart(
                &contract_addr.clone(),
                &QueryMsg::GetAgent {
                    account_id: Addr::unchecked(agent),
                },
            )
            .expect("Error getting agent status");
        agent_info.status
    }

    fn register_agent_exec(
        app: &mut App,
        contract_addr: &Addr,
        agent: &str,
        beneficiary: &str,
    ) -> AppResponse {
        app.execute_contract(
            Addr::unchecked(agent),
            contract_addr.clone(),
            &ExecuteMsg::RegisterAgent {
                payable_account_id: Some(Addr::unchecked(beneficiary)),
            },
            &[],
        )
        .expect("Error registering agent")
    }

    fn check_in_exec(
        app: &mut App,
        contract_addr: &Addr,
        agent: &str,
    ) -> Result<AppResponse, anyhow::Error> {
        app.execute_contract(
            Addr::unchecked(agent),
            contract_addr.clone(),
            &ExecuteMsg::CheckInAgent {},
            &[],
        )
    }

    fn get_agent_ids(app: &App, contract_addr: &Addr) -> (GetAgentIdsResponse, usize, usize) {
        let res: GetAgentIdsResponse = app
            .wrap()
            .query_wasm_smart(contract_addr, &QueryMsg::GetAgentIds {})
            .unwrap();
        (res.clone(), res.active.len(), res.pending.len())
    }

    pub fn add_little_time(block: &mut BlockInfo) {
        // block.time = block.time.plus_seconds(360);
        block.time = block.time.plus_seconds(19);
        block.height += 1;
    }

    pub fn add_one_duration_of_time(block: &mut BlockInfo) {
        // block.time = block.time.plus_seconds(360);
        block.time = block.time.plus_seconds(420);
        block.height += 1;
    }

    #[test]
    fn register_agent_fail_cases() {
        let (mut app, cw_template_contract) = proper_instantiate();
        let contract_addr = cw_template_contract.addr();

        // start first register
        let msg = ExecuteMsg::RegisterAgent {
            payable_account_id: Some(Addr::unchecked(AGENT_BENEFICIARY)),
        };

        // Test funds fail register if sent
        let rereg_err = app
            .execute_contract(
                Addr::unchecked(AGENT1),
                contract_addr.clone(),
                &msg,
                &coins(37, "atom"),
            )
            .unwrap_err();
        assert_eq!(
            ContractError::CustomError {
                val: "Do not attach funds".to_string()
            },
            rereg_err.downcast().unwrap()
        );

        // Test Can't register if contract is paused
        let payload_1 = ExecuteMsg::UpdateSettings {
            update_settings: UpdateSettings {
                paused: Some(true),
                owner_id: None,
                // treasury_id: None,
                agent_fee: None,
                min_tasks_per_agent: None,
                agents_eject_threshold: None,
                gas_price: None,
                proxy_callback_gas: None,
                slot_granularity: None,
            },
        };

        app.execute_contract(
            Addr::unchecked(ADMIN),
            contract_addr.clone(),
            &payload_1,
            &[],
        )
        .unwrap();
        let rereg_err = app
            .execute_contract(Addr::unchecked(AGENT1), contract_addr.clone(), &msg, &[])
            .unwrap_err();
        assert_eq!(
            ContractError::ContractPaused {
                val: "Register agent paused".to_string()
            },
            rereg_err.downcast().unwrap()
        );

        // Test wallet rejected if doesnt have enough funds
        let payload_2 = ExecuteMsg::UpdateSettings {
            update_settings: UpdateSettings {
                paused: Some(false),
                owner_id: None,
                // treasury_id: None,
                agent_fee: None,
                min_tasks_per_agent: None,
                agents_eject_threshold: None,
                gas_price: None,
                proxy_callback_gas: None,
                slot_granularity: None,
            },
        };

        app.execute_contract(
            Addr::unchecked(ADMIN),
            contract_addr.clone(),
            &payload_2,
            &[],
        )
        .unwrap();
        let rereg_err = app
            .execute_contract(Addr::unchecked(AGENT0), contract_addr.clone(), &msg, &[])
            .unwrap_err();
        assert_eq!(
            ContractError::NotEnoughFunds {},
            rereg_err.downcast().unwrap()
        );
    }

    #[test]
    fn register_agent() {
        let (mut app, cw_template_contract) = proper_instantiate();
        let contract_addr = cw_template_contract.addr();
        let blk_time = app.block_info().time;

        // start first register
        let msg = ExecuteMsg::RegisterAgent {
            payable_account_id: Some(Addr::unchecked(AGENT_BENEFICIARY)),
        };
        app.execute_contract(Addr::unchecked(AGENT1), contract_addr.clone(), &msg, &[])
            .unwrap();

        // check state to see if worked
        let (_, num_active_agents, num_pending_agents) = get_agent_ids(&app, &contract_addr);
        assert_eq!(1, num_active_agents);
        assert_eq!(0, num_pending_agents);

        // message response matches expectations (same block, all the defaults)
        let agent_info: AgentResponse = app
            .wrap()
            .query_wasm_smart(
                &contract_addr.clone(),
                &QueryMsg::GetAgent {
                    account_id: Addr::unchecked(AGENT1),
                },
            )
            .unwrap();
        println!("agent_infoagent_info {:?}", agent_info);
        assert_eq!(AgentStatus::Active, agent_info.status);
        assert_eq!(
            Addr::unchecked(AGENT_BENEFICIARY),
            agent_info.payable_account_id
        );
        assert_eq!(GenericBalance::default(), agent_info.balance);
        assert_eq!(0, agent_info.total_tasks_executed);
        assert_eq!(0, agent_info.last_missed_slot);
        assert_eq!(blk_time, agent_info.register_start);

        // test fail if try to re-register
        let rereg_err = app
            .execute_contract(Addr::unchecked(AGENT1), contract_addr.clone(), &msg, &[])
            .unwrap_err();
        assert_eq!(
            ContractError::CustomError {
                val: "Agent already exists".to_string()
            },
            rereg_err.downcast().unwrap()
        );

        // test another register, put into pending queue
        let msg2 = ExecuteMsg::RegisterAgent {
            payable_account_id: Some(Addr::unchecked(AGENT_BENEFICIARY)),
        };
        app.execute_contract(Addr::unchecked(AGENT2), contract_addr.clone(), &msg2, &[])
            .unwrap();

        // check state to see if worked

        let (_, num_active_agents, num_pending_agents) = get_agent_ids(&app, &contract_addr);
        assert_eq!(1, num_active_agents);
        assert_eq!(1, num_pending_agents);
    }

    #[test]
    fn update_agent() {
        let (mut app, cw_template_contract) = proper_instantiate();
        let contract_addr = cw_template_contract.addr();

        // start first register
        let msg1 = ExecuteMsg::RegisterAgent {
            payable_account_id: Some(Addr::unchecked(AGENT_BENEFICIARY)),
        };
        app.execute_contract(Addr::unchecked(AGENT1), contract_addr.clone(), &msg1, &[])
            .unwrap();

        // Fails for non-existent agents
        let msg = ExecuteMsg::UpdateAgent {
            payable_account_id: Addr::unchecked(AGENT0),
        };
        let update_err = app
            .execute_contract(Addr::unchecked(AGENT0), contract_addr.clone(), &msg, &[])
            .unwrap_err();
        assert_eq!(
            ContractError::AgentUnregistered {},
            update_err.downcast().unwrap()
        );

        app.execute_contract(Addr::unchecked(AGENT1), contract_addr.clone(), &msg, &[])
            .unwrap();

        // payable account was in fact updated
        let agent_info: Agent = app
            .wrap()
            .query_wasm_smart(
                &contract_addr.clone(),
                &QueryMsg::GetAgent {
                    account_id: Addr::unchecked(AGENT1),
                },
            )
            .unwrap();
        assert_eq!(Addr::unchecked(AGENT0), agent_info.payable_account_id);
    }

    #[test]
    fn unregister_agent() {
        let (mut app, cw_template_contract) = proper_instantiate();
        let contract_addr = cw_template_contract.addr();

        // start first register
        let msg1 = ExecuteMsg::RegisterAgent {
            payable_account_id: Some(Addr::unchecked(AGENT_BENEFICIARY)),
        };
        app.execute_contract(Addr::unchecked(AGENT1), contract_addr.clone(), &msg1, &[])
            .unwrap();

        // Fails for non-exist agents
        let unreg_msg = ExecuteMsg::UnregisterAgent {};
        let update_err = app
            .execute_contract(
                Addr::unchecked(AGENT0),
                contract_addr.clone(),
                &unreg_msg,
                &[],
            )
            .unwrap_err();
        assert_eq!(
            ContractError::AgentUnregistered {},
            update_err.downcast().unwrap()
        );

        // Get quick data about account before, to compare later
        let agent_bal = app
            .wrap()
            .query_balance(&Addr::unchecked(AGENT1), NATIVE_DENOM)
            .unwrap();
        assert_eq!(agent_bal, coin(100, NATIVE_DENOM));

        // Attempt the unregister
        app.execute_contract(
            Addr::unchecked(AGENT1),
            contract_addr.clone(),
            &unreg_msg,
            &[],
        )
        .unwrap();

        // Agent should not exist now
        let update_err = app
            .execute_contract(
                Addr::unchecked(AGENT1),
                contract_addr.clone(),
                &unreg_msg,
                &[],
            )
            .unwrap_err();
        assert_eq!(
            ContractError::AgentUnregistered {},
            update_err.downcast().unwrap()
        );

        // Agent should have appropriate balance change
        // NOTE: Needs further checks when tasks can be performed
        let agent_bal = app
            .wrap()
            .query_balance(&Addr::unchecked(AGENT1), NATIVE_DENOM)
            .unwrap();
        assert_eq!(agent_bal, coin(100, NATIVE_DENOM));
    }

    #[test]
    fn withdraw_agent_balance() {
        let (mut app, cw_template_contract) = proper_instantiate();
        let contract_addr = cw_template_contract.addr();

        // start first register
        let msg1 = ExecuteMsg::RegisterAgent {
            payable_account_id: Some(Addr::unchecked(AGENT_BENEFICIARY)),
        };
        app.execute_contract(Addr::unchecked(AGENT1), contract_addr.clone(), &msg1, &[])
            .unwrap();

        // Fails for non-existent agents
        let wthdrw_msg = ExecuteMsg::WithdrawReward {};
        let update_err = app
            .execute_contract(
                Addr::unchecked(AGENT0),
                contract_addr.clone(),
                &wthdrw_msg,
                &[],
            )
            .unwrap_err();
        assert_eq!(
            ContractError::AgentUnregistered {},
            update_err.downcast().unwrap()
        );

        // Get quick data about account before, to compare later
        let agent_bal = app
            .wrap()
            .query_balance(&Addr::unchecked(AGENT1), NATIVE_DENOM)
            .unwrap();
        assert_eq!(agent_bal, coin(100, NATIVE_DENOM));

        // Attempt the withdraw
        app.execute_contract(
            Addr::unchecked(AGENT1),
            contract_addr.clone(),
            &wthdrw_msg,
            &[],
        )
        .unwrap();

        // Agent should have appropriate balance change
        // NOTE: Needs further checks when tasks can be performed
        let agent_bal = app
            .wrap()
            .query_balance(&Addr::unchecked(AGENT1), NATIVE_DENOM)
            .unwrap();
        assert_eq!(agent_bal, coin(100, NATIVE_DENOM));
    }

    #[test]
    fn accept_nomination_agent() {
        let (mut app, cw_template_contract) = proper_instantiate();
        let contract_addr = cw_template_contract.addr();

        // Register AGENT1, who immediately becomes active
        register_agent_exec(&mut app, &contract_addr, AGENT1, &AGENT_BENEFICIARY);
        let res = add_task_exec(&mut app, &contract_addr, PARTICIPANT0);
        let task_hash = res.events[1].attributes[4].clone().value;
        assert_eq!(
            "9b576b9c37c7a1774713f3383217953a074178ab7b044832c097f22d1ca0d3a6", task_hash,
            "Unexpected task hash"
        );

        let msg_query_task = QueryMsg::GetTask { task_hash };
        let query_task_res: StdResult<Option<TaskResponse>> = app
            .wrap()
            .query_wasm_smart(contract_addr.clone(), &msg_query_task);
        assert!(
            query_task_res.is_ok(),
            "Did not successfully find the newly added task"
        );

        let mut num_tasks = get_task_total(&app, &contract_addr);
        assert_eq!(num_tasks, 1);

        // Now the task ratio is 1:2 (one agent per two tasks)
        // No agent should be allowed to join or accept nomination
        // Check that this fails

        // Register two agents
        register_agent_exec(&mut app, &contract_addr, AGENT2, &AGENT_BENEFICIARY);
        // Later, we'll have this agent try to nominate themselves before their time
        register_agent_exec(&mut app, &contract_addr, AGENT3, &AGENT_BENEFICIARY);

        let (agent_ids_res, num_active_agents, _) = get_agent_ids(&app, &contract_addr);
        assert_eq!(1, num_active_agents);
        assert_eq!(2, agent_ids_res.pending.len());

        // Add three more tasks, so we can nominate another agent
        add_task_exec(&mut app, &contract_addr, PARTICIPANT1);
        add_task_exec(&mut app, &contract_addr, PARTICIPANT2);
        add_task_exec(&mut app, &contract_addr, PARTICIPANT3);

        num_tasks = get_task_total(&app, &contract_addr);
        assert_eq!(num_tasks, 4);

        // Fast forward time a little
        app.update_block(add_little_time);

        let mut agent_status = get_stored_agent_status(&mut app, &contract_addr, AGENT3);
        assert_eq!(AgentStatus::Pending, agent_status);
        agent_status = get_stored_agent_status(&mut app, &contract_addr, AGENT2);
        assert_eq!(AgentStatus::Nominated, agent_status);

        // Attempt to accept nomination
        // First try with the agent second in line in the pending queue.
        // This should fail because it's not time for them yet.
        let mut check_in_res = check_in_exec(&mut app, &contract_addr, AGENT3);
        assert!(
            &check_in_res.is_err(),
            "Should throw error when agent in second position tries to nominate before their time."
        );
        assert_eq!(
            ContractError::CustomError {
                val: "Must wait longer before accepting nomination".to_string()
            },
            check_in_res.unwrap_err().downcast().unwrap()
        );

        // Now try from person at the beginning of the pending queue
        // This agent should succeed
        check_in_res = check_in_exec(&mut app, &contract_addr, AGENT2);
        assert!(
            check_in_res.is_ok(),
            "Agent at the front of the pending queue should be allowed to nominate themselves"
        );

        // Check that active and pending queues are correct
        let (agent_ids_res, num_active_agents, _) = get_agent_ids(&app, &contract_addr);
        assert_eq!(2, num_active_agents);
        assert_eq!(1, agent_ids_res.pending.len());

        // The agent that was second in the queue is now first,
        // tries again, but there aren't enough tasks
        check_in_res = check_in_exec(&mut app, &contract_addr, AGENT3);

        let error_msg = check_in_res.unwrap_err();
        assert_eq!(
            ContractError::CustomError {
                val: "Not accepting new agents".to_string()
            },
            error_msg.downcast().unwrap()
        );

        agent_status = get_stored_agent_status(&mut app, &contract_addr, AGENT3);
        assert_eq!(AgentStatus::Pending, agent_status);

        // Again, add three more tasks so we can nominate another agent
        add_task_exec(&mut app, &contract_addr, PARTICIPANT4);
        add_task_exec(&mut app, &contract_addr, PARTICIPANT5);
        add_task_exec(&mut app, &contract_addr, PARTICIPANT6);

        num_tasks = get_task_total(&app, &contract_addr);
        assert_eq!(num_tasks, 7);

        // Add another agent, since there's now the need
        register_agent_exec(&mut app, &contract_addr, AGENT4, &AGENT_BENEFICIARY);
        // Fast forward time past the duration of the first pending agent,
        // allowing the second to nominate themselves
        app.update_block(add_one_duration_of_time);

        // Now that enough time has passed, both agents should see they're nominated
        agent_status = get_stored_agent_status(&mut app, &contract_addr, AGENT3);
        assert_eq!(AgentStatus::Nominated, agent_status);
        agent_status = get_stored_agent_status(&mut app, &contract_addr, AGENT4);
        assert_eq!(AgentStatus::Nominated, agent_status);

        // Agent second in line nominates themself
        check_in_res = check_in_exec(&mut app, &contract_addr, AGENT4);
        assert!(
            check_in_res.is_ok(),
            "Agent second in line should be able to nominate themselves"
        );

        let (_, _, num_pending_agents) = get_agent_ids(&app, &contract_addr);

        // Ensure the pending list is empty, having the earlier index booted
        assert_eq!(
            num_pending_agents, 0,
            "Expect the pending queue to be empty"
        );
    }

    #[test]
    fn test_get_agent_status() {
        // Give the contract and the agents balances
        let mut deps = cosmwasm_std::testing::mock_dependencies_with_balances(&[
            (&MOCK_CONTRACT_ADDR, &[coin(6000, "atom")]),
            (&AGENT0, &[coin(600, "atom")]),
            (&AGENT1, &[coin(600, "atom")]),
        ]);
        let mut contract = CwCroncat::default();

        // Instantiate
        let msg = InstantiateMsg {
            denom: "atom".to_string(),
            owner_id: None,
            agent_nomination_duration: Some(360),
        };
        let mut info = mock_info(AGENT0, &coins(6000, "atom"));
        let res_init = contract
            .instantiate(deps.as_mut(), mock_env(), info.clone(), msg)
            .unwrap();
        assert_eq!(0, res_init.messages.len());

        let mut agent_status_res =
            contract.get_agent_status(&deps.storage, mock_env(), Addr::unchecked(AGENT0));
        assert_eq!(Err(ContractError::AgentUnregistered {}), agent_status_res);

        let agent_active_queue_opt: Vec<Addr> =
            match deps.storage.get("agent_active_queue".as_bytes()) {
                Some(vec) => from_slice(vec.as_ref()).expect("Could not load agent active queue"),
                None => {
                    panic!("Uninitialized agent_active_queue_opt");
                }
            };
        assert!(
            agent_active_queue_opt.is_empty(),
            "Should not have an active queue yet"
        );

        // First registered agent becomes active
        let mut register_agent_res = contract_register_agent(AGENT0, &mut contract, deps.as_mut());
        assert!(
            register_agent_res.is_ok(),
            "Registering agent should succeed"
        );

        agent_status_res =
            contract.get_agent_status(&deps.storage, mock_env(), Addr::unchecked(AGENT0));
        assert_eq!(AgentStatus::Active, agent_status_res.unwrap());

        // Add two tasks
        let mut res_add_task = contract_create_task(&contract, deps.as_mut(), &info);
        assert!(res_add_task.is_ok(), "Adding task should succeed.");
        // Change sender so it's not a duplicate task
        info.sender = Addr::unchecked(PARTICIPANT0);
        res_add_task = contract_create_task(&contract, deps.as_mut(), &info);
        assert!(res_add_task.is_ok(), "Adding task should succeed.");

        // Register an agent and make sure the status comes back as pending
        register_agent_res = contract_register_agent(AGENT1, &mut contract, deps.as_mut());
        assert!(
            register_agent_res.is_ok(),
            "Registering agent should succeed"
        );
        agent_status_res =
            contract.get_agent_status(&deps.storage, mock_env(), Addr::unchecked(AGENT1));
        assert_eq!(
            AgentStatus::Pending,
            agent_status_res.unwrap(),
            "New agent should be pending"
        );

        // Two more tasks are added
        info.sender = Addr::unchecked(PARTICIPANT1);
        res_add_task = contract_create_task(&contract, deps.as_mut(), &info);
        assert!(res_add_task.is_ok(), "Adding task should succeed.");
        info.sender = Addr::unchecked(PARTICIPANT2);
        res_add_task = contract_create_task(&contract, deps.as_mut(), &info);
        assert!(res_add_task.is_ok(), "Adding task should succeed.");

        // Agent status is nominated
        agent_status_res =
            contract.get_agent_status(&deps.storage, mock_env(), Addr::unchecked(AGENT1));
        assert_eq!(
            AgentStatus::Nominated,
            agent_status_res.unwrap(),
            "New agent should have nominated status"
        );
    }
}<|MERGE_RESOLUTION|>--- conflicted
+++ resolved
@@ -123,18 +123,11 @@
 
         let payable_id = payable_account_id.unwrap_or_else(|| account.clone());
 
-<<<<<<< HEAD
-        let active_agents: Option<Vec<Addr>> = self.agent_active_queue.may_load(deps.storage)?;
-        let agent_status = if active_agents.is_none() {
-            self.agent_active_queue
-                .save(deps.storage, &[account.clone()].to_vec())?;
-=======
         let mut active_agents: Vec<Addr> = self.agent_active_queue.load(deps.storage)?;
         let total_agents = active_agents.len();
         let agent_status = if total_agents == 0 {
             active_agents.push(account.clone());
             self.agent_active_queue.save(deps.storage, &active_agents)?;
->>>>>>> 213a0a31
             AgentStatus::Active
         } else {
             let mut pending_agents = self.agent_pending_queue.load(deps.storage)?;
@@ -267,14 +260,11 @@
             });
         };
         // Agent must be in the pending queue
-<<<<<<< HEAD
-        let pending_queue = self.agent_pending_queue.may_load(deps.storage)?;
-=======
         let pending_queue = self.agent_pending_queue.load(deps.storage)?;
->>>>>>> 213a0a31
         // Get the position in the pending queue
-        if let Some(agent_position) =
-            pending_queue.and_then(|p_q| p_q.iter().position(|address| address == &info.sender))
+        if let Some(agent_position) = pending_queue
+            .iter()
+            .position(|address| address == &info.sender)
         {
             // It works out such that the time difference between when this is called,
             // and the agent nomination begin time can be divided by the nomination
